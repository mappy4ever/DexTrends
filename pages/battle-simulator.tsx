--- conflicted
+++ resolved
@@ -670,7 +670,6 @@
     return Math.floor(damage);
   };
 
-<<<<<<< HEAD
   // Start battle
   const startBattle = () => {
     if (!selectedPokemon1 || !selectedPokemon2) return;
@@ -920,7 +919,6 @@
   // Due to size constraints, I need to continue the file conversion in the next message
   // This is a partial conversion showing the structure and approach
   
-=======
   const runBattle = async () => {
     setBattleActive(true);
     setBattleLog([]);
@@ -1209,7 +1207,6 @@
     setAvailableMoves2([]);
   };
 
->>>>>>> 3d30fa7c
   return (
     <PageErrorBoundary pageName="Battle Simulator">
       <Head>
@@ -1609,7 +1606,6 @@
             {/* Battle Controls */}
             {selectedPokemon1 && selectedPokemon2 && (
               <div className="text-center">
-<<<<<<< HEAD
                 {!battleActive ? (
                   <div className="space-y-4">
                     <button
@@ -1745,22 +1741,29 @@
                       </button>
                     </div>
                   </div>
-=======
-                <button
-                  onClick={runBattle}
-                  className="btn bg-gradient-to-r from-red-500 to-orange-500 text-white hover:from-red-600 hover:to-orange-600 px-8 py-3 text-lg font-bold"
-                >
-                  {battleActive ? 'Battle in Progress...' : 'Start Battle!'}
-                </button>
-                {(selectedPokemon1 || selectedPokemon2 || battleLog.length > 0) && (
-                  <button
-                    onClick={resetBattle}
-                    className="ml-4 btn bg-gray-700 text-white px-6 py-3 font-bold"
-                  >
-                    Reset Battle
-                  </button>
->>>>>>> 3d30fa7c
                 )}
+                
+                {/* Quick Battle Option */}
+                <div className="mt-6 pt-6 border-t border-gray-200">
+                  <h4 className="text-lg font-semibold mb-3 text-center text-gray-700">Alternative Battle Mode</h4>
+                  <div className="flex gap-3 justify-center">
+                    <button
+                      onClick={runQuickBattle}
+                      disabled={battleActive}
+                      className="btn bg-gradient-to-r from-purple-500 to-indigo-500 text-white hover:from-purple-600 hover:to-indigo-600 px-6 py-3 font-bold disabled:opacity-50"
+                    >
+                      {battleActive ? 'Battle in Progress...' : 'Quick Battle (Auto)'}
+                    </button>
+                    {(selectedPokemon1 || selectedPokemon2 || battleLog.length > 0) && (
+                      <button
+                        onClick={resetBattle}
+                        className="btn bg-gray-700 text-white hover:bg-gray-800 px-6 py-3 font-bold"
+                      >
+                        Reset All
+                      </button>
+                    )}
+                  </div>
+                </div>
               </div>
             )}
           </div>
